--- conflicted
+++ resolved
@@ -15,12 +15,6 @@
 
 ### Pull requests and suggestions welcome :)
 <a href="https://github.com/apptekstudios/ASCollectionView/issues">Report Bug</a>  ·  <a href="https://github.com/apptekstudios/ASCollectionView/issues">Suggest a feature</a>
-
-<<<<<<< HEAD
-### Screenshots from demo app
-<img src="/readmeAssets/demo1.jpeg" width="300">    <img src="/readmeAssets/demo2.jpeg" width="300">    <img src="/readmeAssets/demo3.jpeg" width="300">    <img src="/readmeAssets/demo4.jpeg" width="300">    <img src="/readmeAssets/demo5.jpeg" width="300">    <img src="/readmeAssets/demo6.jpeg" width="300">    <img src="/readmeAssets/demo7.jpeg" width="500">
-=======
->>>>>>> 1a31399c
 
 ## Table of Contents
 * [Getting Started](#getting-started)
@@ -34,7 +28,7 @@
 
 
 ### Screenshots from demo app
-<img src="/readmeAssets/demo1.jpeg" width="300">    <img src="/readmeAssets/demo2.jpeg" width="300">    <img src="/readmeAssets/demo3.jpeg" width="300">    <img src="/readmeAssets/demo4.jpeg" width="300">    <img src="/readmeAssets/demo5.jpeg" width="300">    <img src="/readmeAssets/demo6.jpeg" width="300">
+<img src="/readmeAssets/demo1.jpeg" width="300">    <img src="/readmeAssets/demo2.jpeg" width="300">    <img src="/readmeAssets/demo3.jpeg" width="300">    <img src="/readmeAssets/demo4.jpeg" width="300">    <img src="/readmeAssets/demo5.jpeg" width="300">    <img src="/readmeAssets/demo6.jpeg" width="300">    <img src="/readmeAssets/demo7.jpeg" width="500">
 
 ## Getting Started
 ASCollectionView is a swift package.
