// ASCollectionView. Created by Apptek Studios 2019

import Foundation
import SwiftUI
@available(iOS 13.0, *)
internal protocol ASSectionDataSourceProtocol
{
	func getIndexPaths(withSectionIndex sectionIndex: Int) -> [IndexPath]
	func getUniqueItemIDs<SectionID: Hashable>(withSectionID sectionID: SectionID) -> [ASCollectionViewItemUniqueID]
	func configureHostingController(reusingController: ASHostingControllerProtocol?, forItemID itemID: ASCollectionViewItemUniqueID, isSelected: Bool) -> ASHostingControllerProtocol?
	func getTypeErasedData(for indexPath: IndexPath) -> Any?
	func onAppear(_ indexPath: IndexPath)
	func onDisappear(_ indexPath: IndexPath)
	func prefetch(_ indexPaths: [IndexPath])
	func cancelPrefetch(_ indexPaths: [IndexPath])
	func getDragItem(for indexPath: IndexPath) -> UIDragItem?
	func removeItem(from indexPath: IndexPath)
	func insertDragItems(_ items: [UIDragItem], at indexPath: IndexPath)
	func supportsDelete(at indexPath: IndexPath) -> Bool
	func onDelete(indexPath: IndexPath, completionHandler: ((Bool) -> Void))
	var dragEnabled: Bool { get }
	var dropEnabled: Bool { get }
}
@available(iOS 13.0, *)
public enum CellEvent<Data>
{
	/// Respond by starting necessary prefetch operations for this data to be displayed soon (eg. download images)
	case prefetchForData(data: [Data])

	/// Called when its no longer necessary to prefetch this data
	case cancelPrefetchForData(data: [Data])

	/// Called when an item is appearing on the screen
	case onAppear(item: Data)

	/// Called when an item is disappearing from the screen
	case onDisappear(item: Data)
}
@available(iOS 13.0, *)
public enum DragDrop<Data>
{
	case onRemoveItem(indexPath: IndexPath)
	case onAddItems(items: [Data], atIndexPath: IndexPath)
}

@available(iOS 13.0, *)
public typealias OnCellEvent<Data> = ((_ event: CellEvent<Data>) -> Void)
@available(iOS 13.0, *)
public typealias OnDragDrop<Data> = ((_ event: DragDrop<Data>) -> Void)
@available(iOS 13.0, *)
public typealias ItemProvider<Data> = ((_ item: Data) -> NSItemProvider)
public typealias OnSwipeToDelete<Data> = ((Data, _ completionHandler: ((Bool) -> Void)) -> Void)

@available(iOS 13.0, *)
public struct CellContext
{
	public var isSelected: Bool
	public var isFirstInSection: Bool
	public var isLastInSection: Bool
}

<<<<<<< HEAD
internal struct ASSectionDataSource<DataCollection: RandomAccessCollection, DataID, Content, Container>: ASSectionDataSourceProtocol where DataID: Hashable, Content: View, Container: View, DataCollection.Index == Int
=======
@available(iOS 13.0, *)
internal struct ASSectionDataSource<DataCollection: RandomAccessCollection, DataID, Content>: ASSectionDataSourceProtocol where DataID: Hashable, Content: View, DataCollection.Index == Int
>>>>>>> 8d5a8dcf
{
	typealias Data = DataCollection.Element
	var data: DataCollection
	var dataIDKeyPath: KeyPath<Data, DataID>
	var container: ((Content) -> Container)
	var onCellEvent: OnCellEvent<Data>?
	var onDragDrop: OnDragDrop<Data>?
	var itemProvider: ItemProvider<Data>?
	var onSwipeToDelete: OnSwipeToDelete<Data>?
	var content: (Data, CellContext) -> Content

	var dragEnabled: Bool { onDragDrop != nil }
	var dropEnabled: Bool { onDragDrop != nil }

	func cellContext(forItemID itemID: ASCollectionViewItemUniqueID, isSelected: Bool) -> CellContext
	{
		CellContext(
			isSelected: isSelected,
			isFirstInSection: data.first?[keyPath: dataIDKeyPath].hashValue == itemID.itemIDHash,
			isLastInSection: data.last?[keyPath: dataIDKeyPath].hashValue == itemID.itemIDHash)
	}

	func configureHostingController(reusingController: ASHostingControllerProtocol? = nil, forItemID itemID: ASCollectionViewItemUniqueID, isSelected: Bool) -> ASHostingControllerProtocol?
	{
		guard let item = data.first(where: { $0[keyPath: dataIDKeyPath].hashValue == itemID.itemIDHash }) else { return nil }
		let view = content(item, cellContext(forItemID: itemID, isSelected: isSelected))
		let containedView = container(view)
		
		if let existingHC = reusingController as? ASHostingController<Container>
		{
			existingHC.setView(containedView)
			return existingHC
		}
		else
		{
			let newHC = ASHostingController<Container>(containedView)
			return newHC
		}
	}

	func getTypeErasedData(for indexPath: IndexPath) -> Any?
	{
		return data[safe: indexPath.item]
	}

	func getIndexPaths(withSectionIndex sectionIndex: Int) -> [IndexPath]
	{
		data.indices.map { IndexPath(item: $0, section: sectionIndex) }
	}

	func getUniqueItemIDs<SectionID: Hashable>(withSectionID sectionID: SectionID) -> [ASCollectionViewItemUniqueID]
	{
		data.map
		{
			ASCollectionViewItemUniqueID(sectionID: sectionID, itemID: $0[keyPath: dataIDKeyPath])
		}
	}

	func onAppear(_ indexPath: IndexPath)
	{
		guard let item = data[safe: indexPath.item] else { return }
		onCellEvent?(.onAppear(item: item))
	}

	func onDisappear(_ indexPath: IndexPath)
	{
		guard let item = data[safe: indexPath.item] else { return }
		onCellEvent?(.onDisappear(item: item))
	}

	func prefetch(_ indexPaths: [IndexPath])
	{
		let dataToPrefetch: [Data] = indexPaths.compactMap
		{
			return data[safe: $0.item]
		}
		onCellEvent?(.prefetchForData(data: dataToPrefetch))
	}

	func cancelPrefetch(_ indexPaths: [IndexPath])
	{
		let dataToCancelPrefetch: [Data] = indexPaths.compactMap
		{
			return data[safe: $0.item]
		}
		onCellEvent?(.cancelPrefetchForData(data: dataToCancelPrefetch))
	}
	
	func supportsDelete(at indexPath: IndexPath) -> Bool {
		onSwipeToDelete != nil
	}
	
	func onDelete(indexPath: IndexPath, completionHandler: ((Bool) -> Void)) {
		guard let item = data[safe: indexPath.item] else { return }
		onSwipeToDelete?(item, completionHandler)
	}

	func getDragItem(for indexPath: IndexPath) -> UIDragItem?
	{
		guard dragEnabled else { return nil }
		guard let item = data[safe: indexPath.item] else { return nil }
		
		let itemProvider: NSItemProvider = self.itemProvider?(item) ?? NSItemProvider()
		let dragItem = UIDragItem(itemProvider: itemProvider)
		dragItem.localObject = item
		return dragItem
	}

	func removeItem(from indexPath: IndexPath)
	{
		guard data.containsIndex(indexPath.item) else { return }
		onDragDrop?(.onRemoveItem(indexPath: indexPath))
	}

	func insertDragItems(_ items: [UIDragItem], at indexPath: IndexPath)
	{
		guard dropEnabled else { return }
		let index = max(data.startIndex, min(indexPath.item, data.endIndex))
		let indexPath = IndexPath(item: index, section: indexPath.section)
		let dataItems = items.compactMap
		{ (dragItem) -> Data? in
			guard let item = dragItem.localObject as? Data else { return nil }
			return item
		}
		onDragDrop?(.onAddItems(items: dataItems, atIndexPath: indexPath))
	}
}<|MERGE_RESOLUTION|>--- conflicted
+++ resolved
@@ -2,6 +2,7 @@
 
 import Foundation
 import SwiftUI
+
 @available(iOS 13.0, *)
 internal protocol ASSectionDataSourceProtocol
 {
@@ -21,6 +22,7 @@
 	var dragEnabled: Bool { get }
 	var dropEnabled: Bool { get }
 }
+
 @available(iOS 13.0, *)
 public enum CellEvent<Data>
 {
@@ -36,6 +38,7 @@
 	/// Called when an item is disappearing from the screen
 	case onDisappear(item: Data)
 }
+
 @available(iOS 13.0, *)
 public enum DragDrop<Data>
 {
@@ -45,10 +48,14 @@
 
 @available(iOS 13.0, *)
 public typealias OnCellEvent<Data> = ((_ event: CellEvent<Data>) -> Void)
+
 @available(iOS 13.0, *)
 public typealias OnDragDrop<Data> = ((_ event: DragDrop<Data>) -> Void)
+
 @available(iOS 13.0, *)
 public typealias ItemProvider<Data> = ((_ item: Data) -> NSItemProvider)
+
+@available(iOS 13.0, *)
 public typealias OnSwipeToDelete<Data> = ((Data, _ completionHandler: ((Bool) -> Void)) -> Void)
 
 @available(iOS 13.0, *)
@@ -59,12 +66,8 @@
 	public var isLastInSection: Bool
 }
 
-<<<<<<< HEAD
+@available(iOS 13.0, *)
 internal struct ASSectionDataSource<DataCollection: RandomAccessCollection, DataID, Content, Container>: ASSectionDataSourceProtocol where DataID: Hashable, Content: View, Container: View, DataCollection.Index == Int
-=======
-@available(iOS 13.0, *)
-internal struct ASSectionDataSource<DataCollection: RandomAccessCollection, DataID, Content>: ASSectionDataSourceProtocol where DataID: Hashable, Content: View, DataCollection.Index == Int
->>>>>>> 8d5a8dcf
 {
 	typealias Data = DataCollection.Element
 	var data: DataCollection
