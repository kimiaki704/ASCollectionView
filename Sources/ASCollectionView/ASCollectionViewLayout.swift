--- conflicted
+++ resolved
@@ -4,8 +4,8 @@
 import SwiftUI
 import UIKit
 
-@available(iOS 13.0, *)
 /// If building a custom layout, you can conform to this protocol to tell ASCollectionLayout which dimensions should be self-sized (default is both)
+@available(iOS 13.0, *)
 public protocol ASCollectionViewLayoutProtocol
 {
 	var selfSizeVertically: Bool { get }
@@ -112,7 +112,7 @@
 	}
 }
 
-<<<<<<< HEAD
+@available(iOS 13.0, *)
 fileprivate extension NSCollectionLayoutSection {
 	static func placeholder(environment: NSCollectionLayoutEnvironment, primaryScrollDirection: UICollectionView.ScrollDirection) -> NSCollectionLayoutSection {
 		//Used to avoid a crash when UICollectionViewCompositionalLayout requests a NSCollectionLayoutSection for a section that no longer exists
@@ -120,9 +120,7 @@
 	}
 }
 
-=======
-@available(iOS 13.0, *)
->>>>>>> 8d5a8dcf
+@available(iOS 13.0, *)
 public extension ASCollectionLayout
 {
 	func decorationView<Content: View & Decoration>(_ viewType: Content.Type, forDecorationViewOfKind elementKind: String) -> Self
