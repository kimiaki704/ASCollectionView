// ASCollectionView. Created by Apptek Studios 2019

import Foundation
import SwiftUI
@available(iOS 13.0, *)
struct EnvironmentKeyInvalidateCellLayout: EnvironmentKey
{
	static let defaultValue: (() -> Void) = {}
}
@available(iOS 13.0, *)
struct EnvironmentKeyASScrollIndicatorsEnabled: EnvironmentKey
{
	static let defaultValue: Bool = true
}
@available(iOS 13.0, *)
struct EnvironmentKeyASContentInsets: EnvironmentKey
{
	static let defaultValue: UIEdgeInsets = .zero
}
@available(iOS 13.0, *)
struct EnvironmentKeyASTableViewSeparatorsEnabled: EnvironmentKey
{
	static let defaultValue: Bool = true
}
<<<<<<< HEAD

struct EnvironmentKeyASTableViewOnPullToRefresh: EnvironmentKey
{
	static let defaultValue: (((_ endRefreshing: @escaping (() -> Void)) -> Void)?) = nil
}

=======
@available(iOS 13.0, *)
>>>>>>> 8d5a8dcf
struct EnvironmentKeyASTableViewOnReachedBottom: EnvironmentKey
{
	static let defaultValue: (() -> Void) = {}
}
@available(iOS 13.0, *)
struct EnvironmentKeyASCollectionViewOnReachedBoundary: EnvironmentKey
{
	static let defaultValue: ((Boundary) -> Void) = { _ in }
}
@available(iOS 13.0, *)
struct EnvironmentKeyASAlwaysBounceVertical: EnvironmentKey
{
	static let defaultValue: Bool = false
}
@available(iOS 13.0, *)
struct EnvironmentKeyASAlwaysBounceHorizontal: EnvironmentKey
{
	static let defaultValue: Bool = false
}
@available(iOS 13.0, *)
struct EnvironmentKeyASInitialScrollPosition: EnvironmentKey
{
	static let defaultValue: ASCollectionViewScrollPosition? = nil
}
@available(iOS 13.0, *)
public extension EnvironmentValues
{
	var invalidateCellLayout: () -> Void
	{
		get { return self[EnvironmentKeyInvalidateCellLayout.self] }
		set { self[EnvironmentKeyInvalidateCellLayout.self] = newValue }
	}

	var scrollIndicatorsEnabled: Bool
	{
		get { return self[EnvironmentKeyASScrollIndicatorsEnabled.self] }
		set { self[EnvironmentKeyASScrollIndicatorsEnabled.self] = newValue }
	}

	var contentInsets: UIEdgeInsets
	{
		get { return self[EnvironmentKeyASContentInsets.self] }
		set { self[EnvironmentKeyASContentInsets.self] = newValue }
	}

	var tableViewSeparatorsEnabled: Bool
	{
		get { return self[EnvironmentKeyASTableViewSeparatorsEnabled.self] }
		set { self[EnvironmentKeyASTableViewSeparatorsEnabled.self] = newValue }
	}
	
	var tableViewOnPullToRefresh: (((_ endRefreshing: @escaping (() -> Void)) -> Void)?)
	{
		get { return self[EnvironmentKeyASTableViewOnPullToRefresh.self] }
		set { self[EnvironmentKeyASTableViewOnPullToRefresh.self] = newValue }
	}

	var tableViewOnReachedBottom: () -> Void
	{
		get { return self[EnvironmentKeyASTableViewOnReachedBottom.self] }
		set { self[EnvironmentKeyASTableViewOnReachedBottom.self] = newValue }
	}

	var collectionViewOnReachedBoundary: (Boundary) -> Void
	{
		get { self[EnvironmentKeyASCollectionViewOnReachedBoundary.self] }
		set { self[EnvironmentKeyASCollectionViewOnReachedBoundary.self] = newValue }
	}

	var alwaysBounceVertical: Bool
	{
		get { return self[EnvironmentKeyASAlwaysBounceVertical.self] }
		set { self[EnvironmentKeyASAlwaysBounceVertical.self] = newValue }
	}

	var alwaysBounceHorizontal: Bool
	{
		get { return self[EnvironmentKeyASAlwaysBounceHorizontal.self] }
		set { self[EnvironmentKeyASAlwaysBounceHorizontal.self] = newValue }
	}

	var initialScrollPosition: ASCollectionViewScrollPosition?
	{
		get { return self[EnvironmentKeyASInitialScrollPosition.self] }
		set { self[EnvironmentKeyASInitialScrollPosition.self] = newValue }
	}
}
@available(iOS 13.0, *)
public extension View
{
	/// Set whether to show scroll indicators for the ASCollectionView/ASTableView
	func scrollIndicatorsEnabled(_ enabled: Bool) -> some View
	{
		environment(\.scrollIndicatorsEnabled, enabled)
	}

	/// Set insets for the ASCollectionView/ASTableView
	func contentInsets(_ insets: UIEdgeInsets) -> some View
	{
		environment(\.contentInsets, insets)
	}

	/// Set whether the ASTableView should show separators
	func tableViewSeparatorsEnabled(_ enabled: Bool) -> some View
	{
		environment(\.tableViewSeparatorsEnabled, enabled)
	}
	
	/// Set a closure that is called when the tableView is pulled to refresh
	func onTableViewPullToRefresh(_ onPullToRefresh: (((_ endRefreshing: @escaping (() -> Void)) -> Void))?) -> some View
	{
		environment(\.tableViewOnPullToRefresh, onPullToRefresh)
	}

	/// Set a closure that is called whenever the tableView is scrolled to the bottom.
	/// This is useful to enable loading more data when scrolling to bottom
	func onTableViewReachedBottom(_ onReachedBottom: @escaping (() -> Void)) -> some View
	{
		environment(\.tableViewOnReachedBottom, onReachedBottom)
	}
	
	/// Set a closure that is called whenever the collectionView is scrolled to a boundary. eg. the bottom.
	/// This is useful to enable loading more data when scrolling to bottom
	func onCollectionViewReachedBoundary(_ onReachedBoundary: @escaping ((Boundary) -> Void)) -> some View
	{
		environment(\.collectionViewOnReachedBoundary, onReachedBoundary)
	}

	/// Set whether the ASCollectionView should always allow horizontal bounce
	func alwaysBounceHorizontal(_ alwaysBounce: Bool = true) -> some View
	{
		environment(\.alwaysBounceHorizontal, alwaysBounce)
	}

	/// Set whether the ASCollectionView/ASTableView should always allow horizontal bounce
	func alwaysBounceVertical(_ alwaysBounce: Bool = true) -> some View
	{
		environment(\.alwaysBounceVertical, alwaysBounce)
	}

	/// Set an initial scroll position for the ASCollectionView
	func initialScrollPosition(_ scrollPosition: ASCollectionViewScrollPosition?) -> some View
	{
		environment(\.initialScrollPosition, scrollPosition)
	}
}<|MERGE_RESOLUTION|>--- conflicted
+++ resolved
@@ -2,60 +2,67 @@
 
 import Foundation
 import SwiftUI
+
 @available(iOS 13.0, *)
 struct EnvironmentKeyInvalidateCellLayout: EnvironmentKey
 {
 	static let defaultValue: (() -> Void) = {}
 }
+
 @available(iOS 13.0, *)
 struct EnvironmentKeyASScrollIndicatorsEnabled: EnvironmentKey
 {
 	static let defaultValue: Bool = true
 }
+
 @available(iOS 13.0, *)
 struct EnvironmentKeyASContentInsets: EnvironmentKey
 {
 	static let defaultValue: UIEdgeInsets = .zero
 }
+
 @available(iOS 13.0, *)
 struct EnvironmentKeyASTableViewSeparatorsEnabled: EnvironmentKey
 {
 	static let defaultValue: Bool = true
 }
-<<<<<<< HEAD
 
+@available(iOS 13.0, *)
 struct EnvironmentKeyASTableViewOnPullToRefresh: EnvironmentKey
 {
 	static let defaultValue: (((_ endRefreshing: @escaping (() -> Void)) -> Void)?) = nil
 }
 
-=======
 @available(iOS 13.0, *)
->>>>>>> 8d5a8dcf
 struct EnvironmentKeyASTableViewOnReachedBottom: EnvironmentKey
 {
 	static let defaultValue: (() -> Void) = {}
 }
+
 @available(iOS 13.0, *)
 struct EnvironmentKeyASCollectionViewOnReachedBoundary: EnvironmentKey
 {
 	static let defaultValue: ((Boundary) -> Void) = { _ in }
 }
+
 @available(iOS 13.0, *)
 struct EnvironmentKeyASAlwaysBounceVertical: EnvironmentKey
 {
 	static let defaultValue: Bool = false
 }
+
 @available(iOS 13.0, *)
 struct EnvironmentKeyASAlwaysBounceHorizontal: EnvironmentKey
 {
 	static let defaultValue: Bool = false
 }
+
 @available(iOS 13.0, *)
 struct EnvironmentKeyASInitialScrollPosition: EnvironmentKey
 {
 	static let defaultValue: ASCollectionViewScrollPosition? = nil
 }
+
 @available(iOS 13.0, *)
 public extension EnvironmentValues
 {
@@ -119,6 +126,7 @@
 		set { self[EnvironmentKeyASInitialScrollPosition.self] = newValue }
 	}
 }
+
 @available(iOS 13.0, *)
 public extension View
 {
