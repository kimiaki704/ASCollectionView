// ASCollectionView. Created by Apptek Studios 2019

import Combine
import SwiftUI

@available(iOS 13.0, *)
public struct ASCollectionView<SectionID: Hashable>: UIViewControllerRepresentable, ContentSize
{
	// MARK: Type definitions

	public typealias Section = ASWrappedSection<SectionID>
	public typealias Layout = ASCollectionLayout<SectionID>

	public typealias OnScrollCallback = ((_ contentOffset: CGPoint, _ contentSize: CGSize) -> Void)
	public typealias OnReachedBoundaryCallback = ((_ boundary: Boundary) -> Void)

	// MARK: Key variables

	public var layout: Layout = .default
	public var sections: [Section]

	// MARK: Internal variables modified by modifier functions

	internal var delegateInitialiser: (() -> ASCollectionViewDelegate) = ASCollectionViewDelegate.init

	internal var contentSizeTracker: ContentSizeTracker?

	internal var onScrollCallback: OnScrollCallback?
	internal var onReachedBoundaryCallback: OnReachedBoundaryCallback?

	internal var horizontalScrollIndicatorEnabled: Bool = true
	internal var verticalScrollIndicatorEnabled: Bool = true
	internal var contentInsets: UIEdgeInsets = .zero

	internal var onPullToRefresh: ((_ endRefreshing: @escaping (() -> Void)) -> Void)?

	internal var alwaysBounceVertical: Bool = false
	internal var alwaysBounceHorizontal: Bool = false

	internal var initialScrollPosition: ASCollectionViewScrollPosition?

	internal var animateOnDataRefresh: Bool = true

	internal var maintainScrollPositionOnOrientationChange: Bool = true

	internal var shouldInvalidateLayoutOnStateChange: Bool = false
	internal var shouldAnimateInvalidatedLayoutOnStateChange: Bool = false

	internal var shouldRecreateLayoutOnStateChange: Bool = false
	internal var shouldAnimateRecreatedLayoutOnStateChange: Bool = false

	// MARK: Environment variables

	// SwiftUI environment
	@Environment(\.editMode) private var editMode

	@Environment(\.invalidateCellLayout) var invalidateParentCellLayout // Call this if using content size binding (nested inside another ASCollectionView)

	public func makeUIViewController(context: Context) -> AS_CollectionViewController
	{
		context.coordinator.parent = self

		let delegate = delegateInitialiser()
		delegate.coordinator = context.coordinator

		let collectionViewLayout = layout.makeLayout(withCoordinator: context.coordinator)

		let collectionViewController = AS_CollectionViewController(collectionViewLayout: collectionViewLayout)
		collectionViewController.coordinator = context.coordinator

		context.coordinator.collectionViewController = collectionViewController
		context.coordinator.delegate = delegate

		context.coordinator.updateCollectionViewSettings(collectionViewController.collectionView)
		context.coordinator.setupDataSource(forCollectionView: collectionViewController.collectionView)

		return collectionViewController
	}

	public func updateUIViewController(_ collectionViewController: AS_CollectionViewController, context: Context)
	{
		context.coordinator.parent = self
		context.coordinator.updateCollectionViewSettings(collectionViewController.collectionView)
		context.coordinator.updateContent(collectionViewController.collectionView, transaction: context.transaction, refreshExistingCells: true)
		context.coordinator.updateLayout()
		context.coordinator.configureRefreshControl(for: collectionViewController.collectionView)
#if DEBUG
		debugOnly_checkHasUniqueSections()
#endif
	}

	public func makeCoordinator() -> Coordinator
	{
		Coordinator(self)
	}

#if DEBUG
	func debugOnly_checkHasUniqueSections()
	{
		var sectionIDs: Set<SectionID> = []
		var conflicts: Set<SectionID> = []
		sections.forEach {
			let (inserted, _) = sectionIDs.insert($0.id)
			if !inserted
			{
				conflicts.insert($0.id)
			}
		}
		if !conflicts.isEmpty
		{
			print("ASCOLLECTIONVIEW: The following section IDs are used more than once, please use unique section IDs to avoid unexpected behaviour:", conflicts)
		}
	}
#endif

	// MARK: Coordinator Class

	public class Coordinator: ASCollectionViewCoordinator
	{
		var parent: ASCollectionView
		var delegate: ASCollectionViewDelegate?

		weak var collectionViewController: AS_CollectionViewController?

		var dataSource: ASDiffableDataSourceCollectionView<SectionID>?

		let cellReuseID = UUID().uuidString
		let supplementaryReuseID = UUID().uuidString

		// MARK: Private tracking variables

		private var hasMovedToParent = true
		private var hasSetInitialScrollPosition = false

		private var hasFiredBoundaryNotificationForBoundary: Set<Boundary> = []
		private var haveRegisteredForSupplementaryOfKind: Set<String> = []

		// MARK: Caching

		private var autoCachingHostingControllers = ASPriorityCache<ASCollectionViewItemUniqueID, ASHostingControllerProtocol>()
		private var explicitlyCachedHostingControllers: [ASCollectionViewItemUniqueID: ASHostingControllerProtocol] = [:]
		private var autoCachingSupplementaryHostControllers = ASPriorityCache<ASSupplementaryCellID<SectionID>, ASHostingControllerProtocol>()

		typealias Cell = ASCollectionViewCell

		init(_ parent: ASCollectionView)
		{
			self.parent = parent
		}

		func sectionID(fromSectionIndex sectionIndex: Int) -> SectionID?
		{
			parent.sections[safe: sectionIndex]?.id
		}

		func section(forItemID itemID: ASCollectionViewItemUniqueID) -> Section?
		{
			parent.sections
				.first(where: { $0.id.hashValue == itemID.sectionIDHash })
		}

		func supplementaryKinds() -> Set<String>
		{
			parent.sections.reduce(into: Set<String>()) { result, section in
				result.formUnion(section.section.supplementaryKinds)
			}
		}

		func registerSupplementaries(forCollectionView cv: UICollectionView)
		{
			supplementaryKinds().subtracting(haveRegisteredForSupplementaryOfKind).forEach
			{ kind in
				cv.register(ASCollectionViewSupplementaryView.self, forSupplementaryViewOfKind: kind, withReuseIdentifier: supplementaryReuseID)
				self.haveRegisteredForSupplementaryOfKind.insert(kind) // We don't need to register this kind again now.
			}
		}

		func updateCollectionViewSettings(_ collectionView: UICollectionView)
		{
			assignIfChanged(collectionView, \.dragInteractionEnabled, newValue: true)
			assignIfChanged(collectionView, \.contentInsetAdjustmentBehavior, newValue: delegate?.collectionViewContentInsetAdjustmentBehavior ?? .automatic)
			assignIfChanged(collectionView, \.contentInset, newValue: parent.contentInsets)
			assignIfChanged(collectionView, \.alwaysBounceVertical, newValue: parent.alwaysBounceVertical)
			assignIfChanged(collectionView, \.alwaysBounceHorizontal, newValue: parent.alwaysBounceHorizontal)
			assignIfChanged(collectionView, \.showsVerticalScrollIndicator, newValue: parent.verticalScrollIndicatorEnabled)
			assignIfChanged(collectionView, \.showsHorizontalScrollIndicator, newValue: parent.horizontalScrollIndicatorEnabled)

			let isEditing = parent.editMode?.wrappedValue.isEditing ?? false
			assignIfChanged(collectionView, \.allowsSelection, newValue: isEditing)
			assignIfChanged(collectionView, \.allowsMultipleSelection, newValue: isEditing)
		}

		func setupDataSource(forCollectionView cv: UICollectionView)
		{
			cv.delegate = delegate
			cv.dragDelegate = delegate
			cv.dropDelegate = delegate

			cv.register(Cell.self, forCellWithReuseIdentifier: cellReuseID)

			dataSource = .init(collectionView: cv)
			{ [weak self] collectionView, indexPath, itemID in
				guard let self = self else { return nil }

				guard let cell = collectionView.dequeueReusableCell(withReuseIdentifier: self.cellReuseID, for: indexPath) as? Cell
				else { return nil }

				guard let section = self.parent.sections[safe: indexPath.section] else { return cell }

				cell.collectionView = collectionView

				cell.invalidateLayoutCallback = { [weak self] animated in
					self?.invalidateLayout(animated: animated)
				}
				cell.scrollToCellCallback = { [weak self] position in
					self?.scrollToItem(indexPath: indexPath, position: position)
				}

				// Self Sizing Settings
				let selfSizingContext = ASSelfSizingContext(cellType: .content, indexPath: indexPath)
				cell.selfSizingConfig =
					section.section.getSelfSizingSettings(context: selfSizingContext)
						?? self.delegate?.collectionViewSelfSizingSettings(forContext: selfSizingContext)
						?? (collectionView.collectionViewLayout as? ASCollectionViewLayoutProtocol)?.selfSizingConfig
						?? ASSelfSizingConfig(selfSizeHorizontally: true, selfSizeVertically: true)

				// Set itemID
				cell.itemID = itemID
				cell.indexPath = indexPath

				// Update hostingController
				let cachedHC = self.explicitlyCachedHostingControllers[itemID] ?? self.autoCachingHostingControllers[itemID]
				cell.hostingController = section.section.updateOrCreateHostController(forItemID: itemID, existingHC: cachedHC)

				// Cache the HC
				self.autoCachingHostingControllers[itemID] = cell.hostingController
				if section.section.shouldCacheCells
				{
					self.explicitlyCachedHostingControllers[itemID] = cell.hostingController
				}

				return cell
			}
			dataSource?.supplementaryViewProvider = { [weak self] cv, kind, indexPath in
				guard let self = self else { return nil }

				guard self.supplementaryKinds().contains(kind) else
				{
					return nil
				}
				guard let reusableView = cv.dequeueReusableSupplementaryView(ofKind: kind, withReuseIdentifier: self.supplementaryReuseID, for: indexPath) as? ASCollectionViewSupplementaryView
				else { return nil }

				let ifEmpty = {
					reusableView.setupForEmpty()
				}

				guard let section = self.parent.sections[safe: indexPath.section] else { ifEmpty(); return reusableView }
				let supplementaryID = ASSupplementaryCellID(sectionID: section.id, supplementaryKind: kind)

				// Self Sizing Settings
				let selfSizingContext = ASSelfSizingContext(cellType: .supplementary(kind), indexPath: indexPath)
				reusableView.selfSizingConfig =
					section.section.getSelfSizingSettings(context: selfSizingContext)
						?? ASSelfSizingConfig(selfSizeHorizontally: true, selfSizeVertically: true)

				// Update hostingController
				let cachedHC = self.autoCachingSupplementaryHostControllers[supplementaryID]
				reusableView.hostingController = section.section.updateOrCreateHostController(forSupplementaryKind: kind, existingHC: cachedHC)
				// Cache the HC
				self.autoCachingSupplementaryHostControllers[supplementaryID] = reusableView.hostingController

				return reusableView
			}
			setupPrefetching()
		}

		func populateDataSource(animated: Bool = true)
		{
			guard hasMovedToParent else { return }
			collectionViewController.map { registerSupplementaries(forCollectionView: $0.collectionView) } // New sections might involve new types of supplementary...
			let snapshot = ASDiffableDataSourceSnapshot(sections:
				parent.sections.map {
					ASDiffableDataSourceSnapshot.Section(id: $0.id, elements: $0.section.getUniqueItemIDs())
				}
			)
			dataSource?.applySnapshot(snapshot, animated: animated)
			collectionViewController.map { self.didUpdateContentSize($0.collectionView.contentSize) }
		}

		func updateContent(_ cv: UICollectionView, transaction: Transaction?, refreshExistingCells: Bool)
		{
			guard hasMovedToParent else { return }

			let transactionAnimationEnabled = (transaction?.animation != nil) && !(transaction?.disablesAnimations ?? false)
			populateDataSource(animated: parent.animateOnDataRefresh && transactionAnimationEnabled)

			if refreshExistingCells
			{
				withAnimation(parent.animateOnDataRefresh ? transaction?.animation : nil) {
					refreshVisibleCells()
				}
			}
			updateSelectionBindings(cv)
		}

		func refreshVisibleCells()
		{
			guard let cv = collectionViewController?.collectionView else { return }
			for case let cell as Cell in cv.visibleCells
			{
				guard
					let itemID = cell.itemID,
					let hc = cell.hostingController
				else { return }
				self.section(forItemID: itemID)?.section.update(hc, forItemID: itemID)
			}

			supplementaryKinds().forEach
			{ kind in
				cv.indexPathsForVisibleSupplementaryElements(ofKind: kind).forEach
				{
					guard let view = (cv.supplementaryView(forElementKind: kind, at: $0) as? ASCollectionViewSupplementaryView) else { return }
					view.hostingController = parent.sections[safe: $0.section]?.section.updateOrCreateHostController(forSupplementaryKind: kind, existingHC: view.hostingController)
				}
			}
		}

		func onMoveToParent()
		{
			guard !hasMovedToParent else { return }
<<<<<<< HEAD

=======
			
>>>>>>> 88a0ecfa
			hasMovedToParent = true
			populateDataSource(animated: false)
		}

		func onMoveFromParent() {}

		func invalidateLayout(animated: Bool)
		{
			CATransaction.begin()
			if !animated
			{
				CATransaction.setDisableActions(true)
			}
			collectionViewController?.collectionViewLayout.invalidateLayout()
			CATransaction.commit()
		}

		func configureRefreshControl(for cv: UICollectionView)
		{
			guard parent.onPullToRefresh != nil else
			{
				if cv.refreshControl != nil
				{
					cv.refreshControl = nil
				}
				return
			}
			if cv.refreshControl == nil
			{
				let refreshControl = UIRefreshControl()
				refreshControl.addTarget(self, action: #selector(collectionViewDidPullToRefresh), for: .valueChanged)
				cv.refreshControl = refreshControl
			}
		}

		@objc
		public func collectionViewDidPullToRefresh()
		{
			guard let collectionView = collectionViewController?.collectionView else { return }
			let endRefreshing: (() -> Void) = { [weak collectionView] in
				collectionView?.refreshControl?.endRefreshing()
			}
			parent.onPullToRefresh?(endRefreshing)
		}

		// MARK: Functions for determining scroll position (on appear, and also on orientation change)

		func scrollToItem(indexPath: IndexPath, position: UICollectionView.ScrollPosition = [])
		{
			CATransaction.begin()
			collectionViewController?.collectionView.scrollToItem(at: indexPath, at: position, animated: true)
			CATransaction.commit()
		}

		func scrollToPosition(_ scrollPosition: ASCollectionViewScrollPosition, animated: Bool = false)
		{
			switch scrollPosition
			{
			case .top, .left:
				collectionViewController?.collectionView.setContentOffset(.zero, animated: animated)
			case .bottom:
				guard let maxOffset = collectionViewController?.collectionView.maxContentOffset else { return }
				collectionViewController?.collectionView.setContentOffset(.init(x: 0, y: maxOffset.y), animated: animated)
			case .right:
				guard let maxOffset = collectionViewController?.collectionView.maxContentOffset else { return }
				collectionViewController?.collectionView.setContentOffset(.init(x: maxOffset.x, y: 0), animated: animated)
			case let .centerOnIndexPath(indexPath):
				guard let offset = getContentOffsetToCenterCell(at: indexPath) else { return }
				collectionViewController?.collectionView.setContentOffset(offset, animated: animated)
			}
		}

		func prepareForOrientationChange()
		{
			guard let collectionView = collectionViewController?.collectionView else { return }

			if parent.maintainScrollPositionOnOrientationChange
			{
				// Get centremost cell
				if let indexPath = collectionView.indexPathForItem(at: CGPoint(x: collectionView.bounds.midX, y: collectionView.bounds.midY))
				{
					// Item at centre
					transitionCentralIndexPath = indexPath
				}
				else if let visibleCells = collectionViewController?.collectionView.indexPathsForVisibleItems, !visibleCells.isEmpty
				{
					// Approximate item at centre
					transitionCentralIndexPath = visibleCells[visibleCells.count / 2]
				}
				else
				{
					transitionCentralIndexPath = nil
				}
			}
		}

		var transitionCentralIndexPath: IndexPath?
		func getContentOffsetForOrientationChange() -> CGPoint?
		{
			if parent.maintainScrollPositionOnOrientationChange
			{
				guard let currentOffset = collectionViewController?.collectionView.contentOffset, currentOffset.x > 0, currentOffset.y > 0 else { return nil }
				return transitionCentralIndexPath.flatMap(getContentOffsetToCenterCell)
			}
			else
			{
				return nil
			}
		}

		func completedOrientationChange()
		{
			transitionCentralIndexPath = nil
		}

		func getContentOffsetToCenterCell(at indexPath: IndexPath) -> CGPoint?
		{
			guard
				let collectionView = collectionViewController?.collectionView,
				let centerCellFrame = collectionView.layoutAttributesForItem(at: indexPath)?.frame
			else { return nil }
			let maxOffset = collectionView.maxContentOffset
			let newOffset = CGPoint(
				x: max(0, min(maxOffset.x, centerCellFrame.midX - (collectionView.bounds.width / 2))),
				y: max(0, min(maxOffset.y, centerCellFrame.midY - (collectionView.bounds.height / 2))))
			return newOffset
		}

		// MARK: Functions for updating layout

		func updateLayout()
		{
			guard
				hasMovedToParent,
				let collectionViewController = collectionViewController else { return }
			// Configure any custom layout
			parent.layout.configureLayout(layoutObject: collectionViewController.collectionView.collectionViewLayout)

			// If enabled, recreate the layout
			if parent.shouldRecreateLayoutOnStateChange
			{
				let newLayout = parent.layout.makeLayout(withCoordinator: self)
				collectionViewController.collectionView.setCollectionViewLayout(newLayout, animated: parent.shouldAnimateRecreatedLayoutOnStateChange && hasMovedToParent)
			}
			// If enabled, invalidate the layout
			else if parent.shouldInvalidateLayoutOnStateChange
			{
				let changes = {
					collectionViewController.collectionViewLayout.invalidateLayout()
				}
				if parent.shouldAnimateInvalidatedLayoutOnStateChange, hasMovedToParent
				{
					UIView.animate(
						withDuration: 0.4,
						delay: 0.0,
						usingSpringWithDamping: 1.0,
						initialSpringVelocity: 0.0,
						options: UIView.AnimationOptions(),
						animations: changes,
						completion: nil)
				}
				else
				{
					changes()
				}
			}
		}

		// MARK: CollectionViewDelegate functions

		// NOTE: These are not called directly, but rather forwarded to the Coordinator by the ASCollectionViewDelegate class

		public func collectionView(_ collectionView: UICollectionView, willDisplay cell: UICollectionViewCell, forItemAt indexPath: IndexPath)
		{
			collectionViewController.map { (cell as? Cell)?.willAppear(in: $0) }
			currentlyPrefetching.remove(indexPath)
			guard !indexPath.isEmpty else { return }
			parent.sections[safe: indexPath.section]?.section.onAppear(indexPath)
			queuePrefetch.send()
		}

		public func collectionView(_ collectionView: UICollectionView, didEndDisplaying cell: UICollectionViewCell, forItemAt indexPath: IndexPath)
		{
			(cell as? Cell)?.didDisappear()
			guard !indexPath.isEmpty else { return }
			parent.sections[safe: indexPath.section]?.section.onDisappear(indexPath)
		}

		public func collectionView(_ collectionView: UICollectionView, willDisplaySupplementaryView view: UICollectionReusableView, forElementKind elementKind: String, at indexPath: IndexPath)
		{
			(view as? ASCollectionViewSupplementaryView)?.willAppear(in: collectionViewController)
		}

		public func collectionView(_ collectionView: UICollectionView, didEndDisplayingSupplementaryView view: UICollectionReusableView, forElementOfKind elementKind: String, at indexPath: IndexPath)
		{
			(view as? ASCollectionViewSupplementaryView)?.didDisappear()
		}

		public func collectionView(_ collectionView: UICollectionView, willSelectItemAt indexPath: IndexPath) -> IndexPath?
		{
			guard parent.sections[safe: indexPath.section]?.section.shouldSelect(indexPath) ?? true else
			{
				return nil
			}
			return indexPath
		}

		public func collectionView(_ collectionView: UICollectionView, willDeselectItemAt indexPath: IndexPath) -> IndexPath?
		{
			guard parent.sections[safe: indexPath.section]?.section.shouldDeselect(indexPath) ?? true else
			{
				return nil
			}
			return indexPath
		}

		public func collectionView(_ collectionView: UICollectionView, didSelectItemAt indexPath: IndexPath)
		{
			updateSelectionBindings(collectionView)
		}

		public func collectionView(_ collectionView: UICollectionView, didDeselectItemAt indexPath: IndexPath)
		{
			updateSelectionBindings(collectionView)
		}

		func updateSelectionBindings(_ collectionView: UICollectionView)
		{
			let selected = collectionView.indexPathsForSelectedItems ?? []
			let selectionBySection = Dictionary(grouping: selected) { $0.section }
				.mapValues
			{
				Set($0.map { $0.item })
			}
			parent.sections.enumerated().forEach { offset, section in
				section.section.updateSelection(selectionBySection[offset] ?? [])
			}
		}

		func canDrop(at indexPath: IndexPath) -> Bool
		{
			guard !indexPath.isEmpty else { return false }
			return parent.sections[safe: indexPath.section]?.section.dropEnabled ?? false
		}

		func collectionView(_ collectionView: UICollectionView, itemsForBeginning session: UIDragSession, at indexPath: IndexPath) -> [UIDragItem]
		{
			guard !indexPath.isEmpty else { return [] }
			guard let dragItem = parent.sections[safe: indexPath.section]?.section.getDragItem(for: indexPath) else { return [] }
			return [dragItem]
		}

		func collectionView(_ collectionView: UICollectionView, dropSessionDidUpdate session: UIDropSession, withDestinationIndexPath destinationIndexPath: IndexPath?) -> UICollectionViewDropProposal
		{
			if collectionView.hasActiveDrag
			{
				if let destination = destinationIndexPath
				{
					guard canDrop(at: destination) else
					{
						return UICollectionViewDropProposal(operation: .cancel)
					}
				}
				return UICollectionViewDropProposal(operation: .move, intent: .insertAtDestinationIndexPath)
			}
			else
			{
				return UICollectionViewDropProposal(operation: .copy, intent: .insertAtDestinationIndexPath)
			}
		}

		func collectionView(_ collectionView: UICollectionView, performDropWith coordinator: UICollectionViewDropCoordinator)
		{
			guard
				let destinationIndexPath = coordinator.destinationIndexPath,
				!destinationIndexPath.isEmpty,
				let destinationSection = parent.sections[safe: destinationIndexPath.section]
			else { return }

			guard canDrop(at: destinationIndexPath) else { return }

			guard let oldSnapshot = dataSource?.currentSnapshot else { return }
			var dragSnapshot = oldSnapshot

			switch coordinator.proposal.operation
			{
			case .move:
				guard destinationSection.section.reorderingEnabled else { return }
				let itemsBySourceSection = Dictionary(grouping: coordinator.items) { item -> Int? in
					if let sourceIndex = item.sourceIndexPath, !sourceIndex.isEmpty
					{
						return sourceIndex.section
					}
					else
					{
						return nil
					}
				}

				let sourceSections = itemsBySourceSection.keys.sorted { a, b in
					guard let a = a else { return false }
					guard let b = b else { return true }
					return a < b
				}

				var itemsToInsert: [UICollectionViewDropItem] = []

				for sourceSectionIndex in sourceSections
				{
					guard let items = itemsBySourceSection[sourceSectionIndex] else { continue }

					if
						let sourceSectionIndex = sourceSectionIndex,
						let sourceSection = parent.sections[safe: sourceSectionIndex]
					{
						guard sourceSection.section.reorderingEnabled else { continue }

						let sourceIndices = items.compactMap { $0.sourceIndexPath?.item }

						// Remove from source section
						dragSnapshot.removeItems(fromSectionIndex: sourceSectionIndex, atOffsets: IndexSet(sourceIndices))
						sourceSection.section.applyRemove(atOffsets: IndexSet(sourceIndices))
					}

					// Add to insertion array (regardless whether sourceSection is nil)
					itemsToInsert.append(contentsOf: items)
				}

				let itemsToInsertIDs: [ASCollectionViewItemUniqueID] = itemsToInsert.compactMap { item in
					if let sourceIndexPath = item.sourceIndexPath
					{
						return oldSnapshot.sections[sourceIndexPath.section].elements[sourceIndexPath.item].differenceIdentifier
					}
					else
					{
						return destinationSection.section.getItemID(for: item.dragItem)
					}
				}
				dragSnapshot.insertItems(itemsToInsertIDs, atSectionIndex: destinationIndexPath.section, atOffset: destinationIndexPath.item)
				destinationSection.section.applyInsert(items: itemsToInsert.map { $0.dragItem }, at: destinationIndexPath.item)

			case .copy:
				destinationSection.section.applyInsert(items: coordinator.items.map { $0.dragItem }, at: destinationIndexPath.item)

			default: break
			}

			dataSource?.applySnapshot(dragSnapshot)
			refreshVisibleCells()

			if let dragItem = coordinator.items.first, let destination = coordinator.destinationIndexPath
			{
				if dragItem.sourceIndexPath != nil
				{
					coordinator.drop(dragItem.dragItem, toItemAt: destination)
				}
			}
		}

		func typeErasedDataForItem(at indexPath: IndexPath) -> Any?
		{
			guard !indexPath.isEmpty else { return nil }
			return parent.sections[safe: indexPath.section]?.section.getTypeErasedData(for: indexPath)
		}

		// MARK: Functions for updating contentSize binding

		var lastContentSize: CGSize = .zero
		func didUpdateContentSize(_ size: CGSize)
		{
			guard let cv = collectionViewController?.collectionView, cv.contentSize != lastContentSize, cv.contentSize.width != 0, cv.contentSize.height != 0 else { return }
			let firstSize = lastContentSize == .zero
			lastContentSize = cv.contentSize
			parent.contentSizeTracker?.contentSize = size
			if !hasSetInitialScrollPosition
			{
				hasSetInitialScrollPosition = true
				parent.initialScrollPosition.map { scrollToPosition($0, animated: false) }
			}

			DispatchQueue.main.async {
				self.parent.invalidateParentCellLayout?(!firstSize)
			}
		}

		// MARK: Variables used for the custom prefetching implementation

		private let queuePrefetch = PassthroughSubject<Void, Never>()
		private var prefetchSubscription: AnyCancellable?
		private var currentlyPrefetching: Set<IndexPath> = []
	}
}

// MARK: OnScroll/OnReachedBoundary support

@available(iOS 13.0, *)
extension ASCollectionView.Coordinator
{
	public func scrollViewDidScroll(_ scrollView: UIScrollView)
	{
		parent.onScrollCallback?(scrollView.contentOffset, scrollView.contentSizePlusInsets)
		checkIfReachedBoundary(scrollView)
	}

	func checkIfReachedBoundary(_ scrollView: UIScrollView)
	{
		let scrollableHorizontally = scrollView.contentSizePlusInsets.width > scrollView.frame.size.width
		let scrollableVertically = scrollView.contentSizePlusInsets.height > scrollView.frame.size.height

		for boundary in Boundary.allCases
		{
			let hasReachedBoundary: Bool = {
				switch boundary
				{
				case .left:
					return scrollableHorizontally && scrollView.contentOffset.x <= 0
				case .top:
					return scrollableVertically && scrollView.contentOffset.y <= -scrollView.adjustedContentInset.top
				case .right:
					return scrollableHorizontally && (scrollView.contentSizePlusInsets.width - scrollView.contentOffset.x) <= scrollView.frame.size.width
				case .bottom:
					return scrollableVertically && (scrollView.contentSizePlusInsets.height - scrollView.contentOffset.y) <= scrollView.frame.size.height
				}
			}()

			if hasReachedBoundary
			{
				// If we haven't already fired the notification, send it now
				if !hasFiredBoundaryNotificationForBoundary.contains(boundary)
				{
					hasFiredBoundaryNotificationForBoundary.insert(boundary)
					parent.onReachedBoundaryCallback?(boundary)
				}
			}
			else
			{
				// No longer at this boundary, reset so it can fire again if needed
				hasFiredBoundaryNotificationForBoundary.remove(boundary)
			}
		}
	}
}

// MARK: Context Menu Support

@available(iOS 13.0, *)
public extension ASCollectionView.Coordinator
{
	func collectionView(_ collectionView: UICollectionView, contextMenuConfigurationForItemAt indexPath: IndexPath, point: CGPoint) -> UIContextMenuConfiguration?
	{
		guard !indexPath.isEmpty else { return nil }
		return parent.sections[safe: indexPath.section]?.section.getContextMenu(for: indexPath)
	}
}

// MARK: Coordinator Protocol

@available(iOS 13.0, *)
internal protocol ASCollectionViewCoordinator: AnyObject
{
	func typeErasedDataForItem(at indexPath: IndexPath) -> Any?
	func prepareForOrientationChange()
	func getContentOffsetForOrientationChange() -> CGPoint?
	func completedOrientationChange()
	func collectionView(_ collectionView: UICollectionView, willDisplay cell: UICollectionViewCell, forItemAt indexPath: IndexPath)
	func collectionView(_ collectionView: UICollectionView, didEndDisplaying cell: UICollectionViewCell, forItemAt indexPath: IndexPath)
	func collectionView(_ collectionView: UICollectionView, willDisplaySupplementaryView view: UICollectionReusableView, forElementKind elementKind: String, at indexPath: IndexPath)
	func collectionView(_ collectionView: UICollectionView, didEndDisplayingSupplementaryView view: UICollectionReusableView, forElementOfKind elementKind: String, at indexPath: IndexPath)
	func collectionView(_ collectionView: UICollectionView, didSelectItemAt indexPath: IndexPath)
	func collectionView(_ collectionView: UICollectionView, didDeselectItemAt indexPath: IndexPath)
	func collectionView(_ collectionView: UICollectionView, contextMenuConfigurationForItemAt indexPath: IndexPath, point: CGPoint) -> UIContextMenuConfiguration?
	func collectionView(_ collectionView: UICollectionView, itemsForBeginning session: UIDragSession, at indexPath: IndexPath) -> [UIDragItem]
	func collectionView(_ collectionView: UICollectionView, dropSessionDidUpdate session: UIDropSession, withDestinationIndexPath destinationIndexPath: IndexPath?) -> UICollectionViewDropProposal
	func collectionView(_ collectionView: UICollectionView, performDropWith coordinator: UICollectionViewDropCoordinator)
	func didUpdateContentSize(_ size: CGSize)
	func scrollViewDidScroll(_ scrollView: UIScrollView)
	func onMoveToParent()
	func onMoveFromParent()
}

// MARK: Custom Prefetching Implementation

@available(iOS 13.0, *)
extension ASCollectionView.Coordinator
{
	func setupPrefetching()
	{
		let numberToPreload = 5
		prefetchSubscription = queuePrefetch
			.collect(.byTime(DispatchQueue.main, 0.1)) // .throttle CRASHES on 13.1, fixed from 13.3 but still using .collect for 13.1 compatibility
			.compactMap
		{ [weak collectionViewController] _ in
			collectionViewController?.collectionView.indexPathsForVisibleItems
		}
		.receive(on: DispatchQueue.global(qos: .background))
		.map
		{ [weak self] visibleIndexPaths -> [Int: [IndexPath]] in
			guard let self = self else { return [:] }
			let visibleIndexPathsBySection = Dictionary(grouping: visibleIndexPaths) { $0.section }.compactMapValues
			{ (indexPaths) -> (section: Int, first: Int, last: Int)? in
				guard let first = indexPaths.min(), let last = indexPaths.max() else { return nil }
				return (section: first.section, first: first.item, last: last.item)
			}
			var toPrefetch: [Int: [IndexPath]] = visibleIndexPathsBySection.compactMapValues
			{ item in
				guard let sectionIndexPaths = self.parent.sections[safe: item.section]?.section.getIndexPaths(withSectionIndex: item.section) else { return nil }
				let nextItemsInSection: ArraySlice<IndexPath> = {
					guard (item.last + 1) < sectionIndexPaths.endIndex else { return [] }
					return sectionIndexPaths[(item.last + 1) ..< min(item.last + numberToPreload + 1, sectionIndexPaths.endIndex)]
				}()
				let previousItemsInSection: ArraySlice<IndexPath> = {
					guard (item.first - 1) >= sectionIndexPaths.startIndex else { return [] }
					return sectionIndexPaths[max(sectionIndexPaths.startIndex, item.first - numberToPreload) ..< item.first]
				}()
				return Array(nextItemsInSection) + Array(previousItemsInSection)
			}
			// CHECK IF THERES AN EARLIER SECTION TO PRELOAD
			if
				let firstSection = toPrefetch.keys.min(), // FIND THE EARLIEST VISIBLE SECTION
				(firstSection - 1) >= self.parent.sections.startIndex, // CHECK THERE IS A SECTION BEFORE THIS
				let firstIndex = visibleIndexPathsBySection[firstSection]?.first, firstIndex < numberToPreload // CHECK HOW CLOSE TO THIS SECTION WE ARE
			{
				let precedingSection = firstSection - 1
				toPrefetch[precedingSection] = self.parent.sections[precedingSection].section.getIndexPaths(withSectionIndex: precedingSection).suffix(numberToPreload)
			}
			// CHECK IF THERES A LATER SECTION TO PRELOAD
			if
				let lastSection = toPrefetch.keys.max(), // FIND THE LAST VISIBLE SECTION
				(lastSection + 1) < self.parent.sections.endIndex, // CHECK THERE IS A SECTION AFTER THIS
				let lastIndex = visibleIndexPathsBySection[lastSection]?.last,
				let lastSectionEndIndex = self.parent.sections[lastSection].section.getIndexPaths(withSectionIndex: lastSection).last?.item,
				(lastSectionEndIndex - lastIndex) < numberToPreload // CHECK HOW CLOSE TO THIS SECTION WE ARE
			{
				let nextSection = lastSection + 1
				toPrefetch[nextSection] = Array(self.parent.sections[nextSection].section.getIndexPaths(withSectionIndex: nextSection).prefix(numberToPreload))
			}
			return toPrefetch
		}
		.sink
		{ [weak self] prefetch in
			prefetch.forEach
			{ sectionIndex, toPrefetch in
				if !toPrefetch.isEmpty
				{
					self?.parent.sections[safe: sectionIndex]?.section.prefetch(toPrefetch)
				}
				if
					let toCancel = self?.currentlyPrefetching.filter({ $0.section == sectionIndex }).subtracting(toPrefetch),
					!toCancel.isEmpty
				{
					self?.parent.sections[safe: sectionIndex]?.section.cancelPrefetch(Array(toCancel))
				}
			}

			self?.currentlyPrefetching = Set(prefetch.flatMap { $0.value })
		}
	}
}

@available(iOS 13.0, *)
public enum ASCollectionViewScrollPosition
{
	case top
	case bottom
	case left
	case right
	case centerOnIndexPath(_: IndexPath)
}<|MERGE_RESOLUTION|>--- conflicted
+++ resolved
@@ -329,11 +329,7 @@
 		func onMoveToParent()
 		{
 			guard !hasMovedToParent else { return }
-<<<<<<< HEAD
-
-=======
-			
->>>>>>> 88a0ecfa
+
 			hasMovedToParent = true
 			populateDataSource(animated: false)
 		}
